﻿// Copyright (c) Microsoft Corporation. All rights reserved.
// Licensed under the MIT license. 

using System;
using System.Collections.Generic;
using Microsoft.OpenApi.Exceptions;
using Microsoft.OpenApi.Interfaces;
using Microsoft.OpenApi.Models;
using Microsoft.OpenApi.Readers.ParseNodes;
using Microsoft.OpenApi.Readers.Properties;
using Microsoft.OpenApi.Readers.V2;
using Microsoft.OpenApi.Readers.V3;
using SharpYaml.Serialization;
using System.IO;

namespace Microsoft.OpenApi.Readers.ReferenceServices
{
    /// <summary>
    /// The reference service for the Open API V2.0.
    /// </summary>
    internal class OpenApiV2ReferenceService : IOpenApiReferenceService
    {
        private readonly RootNode _rootNode;

        private readonly List<OpenApiTag> _tags = new List<OpenApiTag>();

        private readonly IStreamLoader streamLoader = new ExternalDocumentLoader();

        /// <summary>
        /// Initializes a new instance of the <see cref="OpenApiV2ReferenceService"/> class.
        /// </summary>
        /// <param name="rootNode">The root node.</param>
        public OpenApiV2ReferenceService(RootNode rootNode)
        {
            _rootNode = rootNode ?? throw new ArgumentNullException(nameof(rootNode));

            // Precompute the tags array so that each tag reference does not require a new deserialization.
            var tagListPointer = new JsonPointer("#/tags");

            var tagListNode = _rootNode.Find(tagListPointer);

            if (tagListNode != null && tagListNode is ListNode)
            {
                var tagListNodeAsListNode = (ListNode)tagListNode;
                _tags.AddRange(tagListNodeAsListNode.CreateList(OpenApiV3Deserializer.LoadTag));
            }
        }

        /// <summary>
        /// Load the referenced <see cref="IOpenApiReferenceable"/> object from a <see cref="OpenApiReference"/> object
        /// </summary>
        public bool TryLoadReference(OpenApiReference reference, out IOpenApiReferenceable referencedObject)
        {
            referencedObject = null;

            if (reference == null)
            {
                return false;
            }

            RootNode targetNode;

            if (reference.IsExternal)
            {
                IStreamLoader loader = new ExternalDocumentLoader();
                var yamlStream = new YamlStream();

                var doc = loader.Load(reference.ExternalResource);
                yamlStream.Load(new StreamReader(x));


                var yamlDocument = new YamlStream("{}");
                var rootNode = new RootNode(_rootNode.Context, _rootNode.Diagnostic, yamlDocument);
                var externalDocument = new OpenApiDocument();
                
                // TODO: need to read the external document and load the referenced object.
                throw new NotImplementedException(SRResource.LoadReferencedObjectFromExternalNotImplmented);
            } else
            {
                targetNode = _rootNode;
            }

            if (!reference.Type.HasValue)
            {
                throw new ArgumentException("Local reference must have type specified.");
            }

            // Special case for Tag
            if (reference.Type == ReferenceType.Tag)
            {
                foreach (var tag in _tags)
                {
                    if (tag.Name == reference.Id)
                    {
                        referencedObject = tag;
                        return true;
                    }
                }

                referencedObject = new OpenApiTag {Name = reference.Id};
                return false;
            }

            var jsonPointer =
                new JsonPointer("#/" + GetReferenceTypeV2Name(reference.Type.Value) + "/" + reference.Id);

<<<<<<< HEAD
            var node = targetNode.Find(jsonPointer);
            
=======
            var node = _rootNode.Find(jsonPointer);

>>>>>>> bdba12d7
            switch (reference.Type)
            {
                case ReferenceType.Schema:
                    referencedObject = OpenApiV2Deserializer.LoadSchema(node);
                    break;

                case ReferenceType.Response:
                    referencedObject = OpenApiV2Deserializer.LoadResponse(node);
                    break;

                case ReferenceType.Parameter:
                    referencedObject = OpenApiV2Deserializer.LoadParameter(node);
                    break;

                case ReferenceType.SecurityScheme:
                    referencedObject = OpenApiV2Deserializer.LoadSecurityScheme(node);
                    break;

                default:
                    throw new OpenApiException(
                        string.Format(
                            SRResource.ReferenceV2HasInvalidValue,
                            reference.Type,
                            jsonPointer));
            }

            return true;
        }

        private OpenApiReference ParseLocalReference(string localReference)
        {
            if (string.IsNullOrWhiteSpace(localReference))
            {
                throw new ArgumentException(
                    string.Format(
                        SRResource.ArgumentNullOrWhiteSpace,
                        nameof(localReference)));
            }

            var segments = localReference.Split('/');

            // /definitions/Pet/...
            if (segments.Length >= 3)
            {
                var referenceType = ParseReferenceType(segments[1]);
                var id = localReference.Substring(
                    segments[0].Length + "/".Length + segments[1].Length + "/".Length);

                return new OpenApiReference {Type = referenceType, Id = id};
            }

            throw new OpenApiException(
                string.Format(
                    SRResource.ReferenceHasInvalidFormat,
                    localReference));
        }

        private static ReferenceType ParseReferenceType(string referenceTypeName)
        {
            switch (referenceTypeName)
            {
                case "definitions":
                    return ReferenceType.Schema;

                case "parameters":
                    return ReferenceType.Parameter;

                case "responses":
                    return ReferenceType.Response;

                case "headers":
                    return ReferenceType.Header;

                case "tags":
                    return ReferenceType.Tag;

                case "securityDefinitions":
                    return ReferenceType.SecurityScheme;

                default:
                    throw new ArgumentException();
            }
        }

        private static string GetReferenceTypeV2Name(ReferenceType referenceType)
        {
            switch (referenceType)
            {
                case ReferenceType.Schema:
                    return "definitions";

                case ReferenceType.Parameter:
                    return "parameters";

                case ReferenceType.Response:
                    return "responses";

                case ReferenceType.Tag:
                    return "tags";

                case ReferenceType.SecurityScheme:
                    return "securityDefinitions";

                default:
                    throw new ArgumentException();
            }
        }

        /// <summary>
        /// Parse the string to a <see cref="OpenApiReference"/> object.
        /// </summary>
        public OpenApiReference ConvertToOpenApiReference(string reference, ReferenceType? type)
        {
            if (!string.IsNullOrWhiteSpace(reference))
            {
                var segments = reference.Split('#');
                if (segments.Length == 1)
                {
                    // Either this is an external reference as an entire file
                    // or a simple string-style reference for tag and security scheme.
                    if (type == null)
                    {
                        // "$ref": "Pet.json"
                        return new OpenApiReference
                        {
                            ExternalResource = segments[0]
                        };
                    }

                    if (type == ReferenceType.Tag || type == ReferenceType.SecurityScheme)
                    {
                        return new OpenApiReference
                        {
                            Type = type,
                            Id = reference
                        };
                    }
                }
                else if (segments.Length == 2)
                {
                    if (reference.StartsWith("#"))
                    {
                        // "$ref": "#/definitions/Pet"
                        return ParseLocalReference(segments[1]);
                    }

                    // $ref: externalSource.yaml#/Pet
                    return new OpenApiReference
                    {
                        ExternalResource = segments[0],
                        Id = segments[1].Substring(1)
                    };
                }
            }

            throw new OpenApiException(string.Format(SRResource.ReferenceHasInvalidFormat, reference));
        }
    }
}<|MERGE_RESOLUTION|>--- conflicted
+++ resolved
@@ -104,13 +104,8 @@
             var jsonPointer =
                 new JsonPointer("#/" + GetReferenceTypeV2Name(reference.Type.Value) + "/" + reference.Id);
 
-<<<<<<< HEAD
             var node = targetNode.Find(jsonPointer);
             
-=======
-            var node = _rootNode.Find(jsonPointer);
-
->>>>>>> bdba12d7
             switch (reference.Type)
             {
                 case ReferenceType.Schema:
